--- conflicted
+++ resolved
@@ -58,18 +58,10 @@
 
 ## Takeaways
 
-<<<<<<< HEAD
 1. When you "run" a timer there's no black magic.  You add a new timer to the queue and carry on to the next task: fire and forget.  There's nothing happening "in the background" on your execution thread.  The tracking, management and callbacks are managed by `TimerQueue` running on its own thread.
 
 1. You should `Dispose` a timer to remove it from the queue.
 
-1. The callback (or event in a System.Timers.Timer object) runs on a threadpool context, not the context of the owning object.  The timer has no knowledge of *synchronisation context* .  You must manually switch a UI component callback to run any UI based code.
+1. The callback (or event in a System.Timers.Timer object) runs in a threadpool context, not the context of the owning object.  There's automatic detection and switching to the synchronisation context.  You must manually switch to run any UI based code.
 
 
-=======
-1. When you "run" a timer there's no black magic.  You add a new timer to the queue and carry on to the next task: fire and forget.  There's nothing happening "in the background" on your current execution thread.  The tracking, management and callbacks are managed by `TimerQueue` running on its own thread.
-
-1. You should `Dispose` a timer to remove it from the queue.
-
-1. The callback (or event in a System.Timers.Timer object) runs on a threadpool context, not the context of the owning object.  There's no automatic detection and switching to the synchronisation context. 
->>>>>>> ceda51b6
