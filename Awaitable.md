# Awaitable

Throughout these discussions I use the term *Threading Context* to describe the environment DotNetCore builds on the operating system threading infrastructure.  This is either the `Synchronisation Context` or the `Threadpool`.  These provide functionality based on the context:

1. Management of `System.Threading.Timers` to call callbacks when timers expire.
2. Management of `Awaiters` which we'll cover here.

Blazor adds extra functionality to manage posting Renderer activity, such as servicing the Render queue and UI generated events.

The core functionality of async behaviour is the implementation of `GetAwaiter`.  Any object implementing a `GetAwaiter` which returns an object that implements the *IsCompleted/OnCompleted/GetResult* pattern can be awaited by the threading context. 

The pattern is:

```csharp
public struct MyAwaiter : INotifyCompletion
{
    public bool IsCompleted;
    public void OnCompleted(Action continuation);
    // Returns what you need
    public void GetResult();
}
```

`Task` implements these three methods and a `GetAwaiter` that returns itself.

When an object yields the threading context calls `GetAwaiter` to get an object that has: 

1. A way to detect when the awaitable is complete.
2. A context to execute the continuation.
3. A return result on completion.

We'll look at how this works in practice in the *Async/Await* section.

<<<<<<< HEAD
A Demo Awaiter

Let's explore the concept with an hyperthetical implementation.

> This is a demo to show how an awaiter works, not an implementation blueprint.  It's a pointless abstraction of `Task.Delay`.

First our object.  It's implemented as a `struct`.  `INotifyCompletion` is required by the awaiter.  We'll implement it shortly.

```csharp
public struct EmulateADbCall : INotifyCompletion
{
    public EmulateADbCall(int millisecs) {}
}
```

First the timer functionality.  It uses the threading timer. 

```csharp
public struct EmulateADbCall : INotifyCompletion
{
    private int _millisecs = 10;
    private Timer? _timer = null;
    private volatile bool _complete;

    public EmulateADbCall(int millisecs)
    {
        _millisecs = millisecs;

        if (millisecs < 0)
            throw new ArgumentOutOfRangeException(nameof(millisecs));

        _timer = new Timer(this.Complete, null, _millisecs, -1);
    }

    private void Complete(object? statusInfo)
    {
        _complete = true;
        // dispose and release the timer for GC.
        _timer?.Dispose();
        _timer = null;
    }
}
```

Now the Awaitable functionality.

`IsCompleted` maps to the internal _complete;

```csharp
    public bool IsCompleted => _complete;
```
We need to implement the completion monitor.  `SpinWait` provides a simple managed loop with yielding.  I've used this for simplicity, not efficiency.  Read the [ SpinWait MS Documents article](https://learn.microsoft.com/en-us/dotnet/standard/threading/spinwait) for more details on the subject. 

```csharp
    public void GetResult()
    {
        if (!_complete)
        {
            var wait = new SpinWait();
            while (!_complete)
                wait.SpinOnce();
        }
        return;
    }
```
`OnCompleted` is called once `GetResult` completes. 

```csharp
    public void OnCompleted(Action continuation)
    {
        if (_complete)
        {
            continuation();
            return;
        }

        var capturedContext = SynchronizationContext.Current;

        if (capturedContext != null)
            capturedContext.Post(_ => continuation(), null);
        else
            continuation();
    }
```

Finally we need to implement `GetAwaiter`.  We return `this`: `EmulateADbCall` implements the neceesary functionality.

```csharp
    public EmulateADbCall GetAwaiter()
    {
        return this;
    }
```

`Clicked` now looks like this:

```csharp
private async Task Clicked()
{
    _log.AppendLine($"Standard Processing at {DateTime.Now.ToLongTimeString()}");
    //await new EmulateADataPipelineCall(2000);
    var awaitable = new EmulateADataPipelineCall(2000);
    await awaitable;
    _log.AppendLine($"Completed Processing at {DateTime.Now.ToLongTimeString()}");
}
```

You can now see in the screenshot there's no `Task` involved, we are awaiting the instance of `EmulateADataPipelineCall` directly.

![Screenshot of awaitable](./images/awaitable-screenshot.png) 

## Some Key Takeaways

1. Anything can be awaited.  It just needs to provide a `GetWaiter` method that returns an object that implements the correct pattern.
2. It's the responsibility of the awaiter to implement the yielding and monitoring processes.
3. `IsCompleted` is called once at the start of the process.  It tells the caller that the awaiter process has already completed.

You will probably never need to write a custom awaiter.  I've used a contrived example as I couldn't think of a simple good example for this article. However, understanding what one is and how it works will improve your fundimental understanding of the whole *async/await* framework.
=======
An important point is that an awaitable completes when it returns a result, not when `IsCompleted` is set. 

When you await a task, [by default] the awaiter will capture the current SynchronizationContext [if there was one] - note the awaiter will be running on a different thread,  When the task completes, it will `Post` the supplied continuation delegate back to the SynchronizationContext, rather than running the delegate on whatever thread the task completed [or scheduling it to run on the ThreadPool].
>>>>>>> 66bb40ef
<|MERGE_RESOLUTION|>--- conflicted
+++ resolved
@@ -7,9 +7,9 @@
 
 Blazor adds extra functionality to manage posting Renderer activity, such as servicing the Render queue and UI generated events.
 
-The core functionality of async behaviour is the implementation of `GetAwaiter`.  Any object implementing a `GetAwaiter` which returns an object that implements the *IsCompleted/OnCompleted/GetResult* pattern can be awaited by the threading context. 
+The core functionality of async behaviour is the implementation of `GetAwaiter`.  Any object implementing a `GetAwaiter` which returns an object that implements *IsCompleted/OnCompleted/GetResult* can be awaited by the threading context. 
 
-The pattern is:
+The core functionality of the returned object is:
 
 ```csharp
 public struct MyAwaiter : INotifyCompletion
@@ -20,7 +20,6 @@
     public void GetResult();
 }
 ```
-
 `Task` implements these three methods and a `GetAwaiter` that returns itself.
 
 When an object yields the threading context calls `GetAwaiter` to get an object that has: 
@@ -31,127 +30,6 @@
 
 We'll look at how this works in practice in the *Async/Await* section.
 
-<<<<<<< HEAD
-A Demo Awaiter
-
-Let's explore the concept with an hyperthetical implementation.
-
-> This is a demo to show how an awaiter works, not an implementation blueprint.  It's a pointless abstraction of `Task.Delay`.
-
-First our object.  It's implemented as a `struct`.  `INotifyCompletion` is required by the awaiter.  We'll implement it shortly.
-
-```csharp
-public struct EmulateADbCall : INotifyCompletion
-{
-    public EmulateADbCall(int millisecs) {}
-}
-```
-
-First the timer functionality.  It uses the threading timer. 
-
-```csharp
-public struct EmulateADbCall : INotifyCompletion
-{
-    private int _millisecs = 10;
-    private Timer? _timer = null;
-    private volatile bool _complete;
-
-    public EmulateADbCall(int millisecs)
-    {
-        _millisecs = millisecs;
-
-        if (millisecs < 0)
-            throw new ArgumentOutOfRangeException(nameof(millisecs));
-
-        _timer = new Timer(this.Complete, null, _millisecs, -1);
-    }
-
-    private void Complete(object? statusInfo)
-    {
-        _complete = true;
-        // dispose and release the timer for GC.
-        _timer?.Dispose();
-        _timer = null;
-    }
-}
-```
-
-Now the Awaitable functionality.
-
-`IsCompleted` maps to the internal _complete;
-
-```csharp
-    public bool IsCompleted => _complete;
-```
-We need to implement the completion monitor.  `SpinWait` provides a simple managed loop with yielding.  I've used this for simplicity, not efficiency.  Read the [ SpinWait MS Documents article](https://learn.microsoft.com/en-us/dotnet/standard/threading/spinwait) for more details on the subject. 
-
-```csharp
-    public void GetResult()
-    {
-        if (!_complete)
-        {
-            var wait = new SpinWait();
-            while (!_complete)
-                wait.SpinOnce();
-        }
-        return;
-    }
-```
-`OnCompleted` is called once `GetResult` completes. 
-
-```csharp
-    public void OnCompleted(Action continuation)
-    {
-        if (_complete)
-        {
-            continuation();
-            return;
-        }
-
-        var capturedContext = SynchronizationContext.Current;
-
-        if (capturedContext != null)
-            capturedContext.Post(_ => continuation(), null);
-        else
-            continuation();
-    }
-```
-
-Finally we need to implement `GetAwaiter`.  We return `this`: `EmulateADbCall` implements the neceesary functionality.
-
-```csharp
-    public EmulateADbCall GetAwaiter()
-    {
-        return this;
-    }
-```
-
-`Clicked` now looks like this:
-
-```csharp
-private async Task Clicked()
-{
-    _log.AppendLine($"Standard Processing at {DateTime.Now.ToLongTimeString()}");
-    //await new EmulateADataPipelineCall(2000);
-    var awaitable = new EmulateADataPipelineCall(2000);
-    await awaitable;
-    _log.AppendLine($"Completed Processing at {DateTime.Now.ToLongTimeString()}");
-}
-```
-
-You can now see in the screenshot there's no `Task` involved, we are awaiting the instance of `EmulateADataPipelineCall` directly.
-
-![Screenshot of awaitable](./images/awaitable-screenshot.png) 
-
-## Some Key Takeaways
-
-1. Anything can be awaited.  It just needs to provide a `GetWaiter` method that returns an object that implements the correct pattern.
-2. It's the responsibility of the awaiter to implement the yielding and monitoring processes.
-3. `IsCompleted` is called once at the start of the process.  It tells the caller that the awaiter process has already completed.
-
-You will probably never need to write a custom awaiter.  I've used a contrived example as I couldn't think of a simple good example for this article. However, understanding what one is and how it works will improve your fundimental understanding of the whole *async/await* framework.
-=======
 An important point is that an awaitable completes when it returns a result, not when `IsCompleted` is set. 
 
 When you await a task, [by default] the awaiter will capture the current SynchronizationContext [if there was one] - note the awaiter will be running on a different thread,  When the task completes, it will `Post` the supplied continuation delegate back to the SynchronizationContext, rather than running the delegate on whatever thread the task completed [or scheduling it to run on the ThreadPool].
->>>>>>> 66bb40ef
