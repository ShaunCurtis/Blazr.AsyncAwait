--- conflicted
+++ resolved
@@ -1,34 +1,7 @@
-<<<<<<< HEAD
-This Repo contains the following short articles about Asynchronous programming in Blazor and DotNetCore. 
-
-1. [Async/Await](./Async-Await.md).
-1. [Delay](./Delay.md).
-1. [Yield](./Yield.md).
-2. [Awaitable](./Awaitable.md).
-
-Throughout these discussions I use the term *Threading Context* to describe the environment DotNetCore builds on the operating system threading infrastructure.  There are two:
-
-The `Synchronisation Context`. 
-The `Threadpool Context`.
-
-It's important to understand the differences between them.
-
-A `Synchronisation Context` provides an abstract threading context that guarantees a single thread of execution.  Two operations, such as updating two components at the same time, is guaranteed not to happen.
-
-The `Threadpool Context` manages operations across a group of threads.  Code blocks are switched between threads based on load. 
-
-.  These provide functionality based on the context:
-
-1. Management of `System.Threading.Timers` to call callbacks when timers expire.
-2. Management of `Awaiters` which we'll cover here.
-
-Blazor adds extra functionality to manage posting  Renderer activity, such as servicing the Render queue and UI generated events.
-=======
 There are several short articles:
 
 1. [Async/Await](./Async-Await.md)
 1. [Awaitable](./Awaitable.md)
 1. [Delay](./Delay.md)
 1. [Yield](./Yield.md)
-1. [An Example](./An-Example.md)
->>>>>>> 66bb40ef
+1. [An Example](./An-Example.md)